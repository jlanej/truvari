"""
Wrapper around MAFFT and other tools to perform an MSA comparison of phased variants
"""
import os
import re
import sys
import shutil
import logging
import argparse
import multiprocessing
from io import BytesIO
from functools import partial
from collections import defaultdict

import pysam
from pysam import bcftools, samtools
from intervaltree import IntervalTree
import truvari

try:
    from pywfa.align import WavefrontAligner
    wfa_available=True
except ImportError:
    # Can't load 
    wfa_available=False

def parse_regions(argument):
    """
    Parse the --region rgument
    returns list of regions
    """
    ret = []
    if not argument:
        return ret
    if os.path.exists(argument):
        for i in truvari.opt_gz_open(argument):
            try:
                chrom, start, end = i.strip().split('\t')[:3]
                start = int(start)
                end = int(end)
            except Exception: #pylint: disable=broad-except
                logging.error("Unable to parse bed line %s", i)
                sys.exit(1)
            ret.append((chrom, start, end))
    else:
        for i in argument.split(','):
            try:
                chrom, start, end = re.split(':|-', i)
                start = int(start)
                end = int(end)
            except ValueError:
                logging.error("Unable to parse region line %s", i)
                sys.exit(1)
            ret.append((chrom, start, end))
    return ret

def merged_region_file(regions, buff=100):
    """
    Write a file for extracting reference regions with samtools
    returns the name of the temporary file made
    """
    m_dict = defaultdict(list)
    for i in regions:
        m_dict[i[0]].append((max(0, i[1] - buff), i[2] + buff))

    out_file_name = truvari.make_temp_filename()
    with open(out_file_name, 'w') as fout:
        for chrom in m_dict:
            intvs = IntervalTree.from_tuples(m_dict[chrom])
            intvs.merge_overlaps()
            for i in sorted(intvs):
                fout.write(f"{chrom}:{i.begin}-{i.end}\n")
    return out_file_name

def extract_reference(reg_fn, ref_fn):
    """
    Pull the reference
    """
    out_fn = truvari.make_temp_filename(suffix='.fa')
    with open(out_fn, 'w') as fout:
        fout.write(samtools.faidx(ref_fn, "-r", reg_fn))
    return out_fn

def make_haplotype_jobs(base_vcf, bSamples, comp_vcf, cSamples, prefix_comp):
    """
    Sets up sample parameters for extract haplotypes
    returns list of tuple of (VCF, sample_name, should_prefix) and the sample names
    to expect in the haplotypes' fasta
    """
    ret = []
    if bSamples is None:
        ret.extend([(base_vcf, samp, False)
                    for samp in list(pysam.VariantFile(base_vcf).header.samples)])
    if comp_vcf and cSamples is None:
        bsamps = list(pysam.VariantFile(base_vcf).header.samples)
        ret.extend([(comp_vcf, samp, prefix_comp or samp in bsamps)
                    for samp in list(pysam.VariantFile(comp_vcf).header.samples)])
    samp_names = [('p:' if prefix else '') + samp for _, samp, prefix in ret]
    samp_names.sort()
    return ret, samp_names

def fasta_reader(fa_str, name_entries=True):
    """
    Parses a fasta file as a string and yields tuples of (location, entry)
    if name_entries, the entry names are written to the value and location is honored
    """
    cur_name = None
    cur_entry = BytesIO()
    for i in fa_str.split('\n'):
        if not i.startswith(">"):
            cur_entry.write(i.encode())
            continue
        if cur_name is not None:
            cur_entry.write(b'\n')
            cur_entry.seek(0)
            yield cur_name, cur_entry.read()
        cur_name = i[1:]
        cur_entry = BytesIO()
        if name_entries:
            cur_name = cur_name.split('_')[-1]
            cur_entry.write((i + '\n').encode())

    cur_entry.write(b'\n')
    cur_entry.seek(0)
    yield cur_name, cur_entry.read()

def extract_haplotypes(data, ref_fn):
    """
    Given a data tuple of VCF, sample name, and prefix bool
    Call bcftools consensus
    Returns list of tuples [location, fastaentry] for every haplotype, so locations are duplicated
    """
    vcf_fn, sample, prefix = data
    prefix = 'p:' if prefix else ''
    ret = []
    cmd = "-H{{hap}} --sample {sample} --prefix {prefix}{sample}_{{hap}}_ -f {ref} {vcf}"
    cmd = cmd.format(sample=sample, prefix = prefix, ref=ref_fn, vcf=vcf_fn)
    for i in [1, 2]:
        ret.extend(fasta_reader(bcftools.consensus(*cmd.format(hap=i).split(' '))))
    return ret

def collect_haplotypes(ref_haps_fn, hap_jobs, threads):
    """
    Calls extract haplotypes for every hap_job
    """
    all_haps = defaultdict(BytesIO)
    with multiprocessing.Pool(threads, maxtasksperchild=1) as pool:
        for haplotype in pool.imap_unordered(partial(extract_haplotypes, ref_fn=ref_haps_fn),
                                             hap_jobs):
            for location, fasta_entry in haplotype:
                all_haps[location].write(fasta_entry)

    m_ref = pysam.FastaFile(ref_haps_fn)
    for location in list(m_ref.references):
        all_haps[location].write(f">ref_{location}\n".encode())
        all_haps[location].write(m_ref[location].encode())
        all_haps[location].write(b'\n')
        all_haps[location].seek(0)
        yield all_haps[location].read()

def expand_cigar(seq, ref, cigar):
    """
    Put gaps '-' in sequence where needed
    """
    seq_pos = 0
    seq = list(seq)
    ref_pos = 0
    ref = list(ref)
    for code, span in cigar:
        if code == 2:
            seq.insert(seq_pos, '-' * span)
            seq_pos += 1
            ref_pos += span
        elif code == 1:
            ref.insert(ref_pos, '-' * span)
            seq_pos += span
            ref_pos += 1
        else:
            seq_pos += span
            ref_pos += span
    print("".join(seq))
    return "".join(seq), "".join(ref)

<<<<<<< HEAD
def wfa_to_vars(all_seq_bytes, *args, **kwargs):
=======
def wfa_to_vars(seq_bytes):
>>>>>>> a3d4ab14
    """
    Align haplotypes independently with WFA
    Much faster than mafft, but also considerably less accurate
    """
<<<<<<< HEAD
    ret = []
    #aligner = WavefrontAligner(mismatch=1, gap_opening=2, gap_extension=1, gap_opening2=4, gap_extension2=1, distance="affine2p")
    aligner = WavefrontAligner(distance="affine2p")
    for seq_bytes in all_seq_bytes:
        # All I need to do is..
        fasta = {k:v.decode() for k,v in fasta_reader(seq_bytes.decode(), name_entries=False)}
        ref_key = [_ for _ in fasta.keys() if _.startswith("ref_")][0]
        reference = fasta[ref_key]
        # Get the ref sequence
        for haplotype in fasta:
            if haplotype == ref_key:
                continue
            seq = fasta[haplotype]
            aligner.wavefront_align(seq, pattern=reference)
            assert aligner.status == 0
            fasta[haplotype] = expand_cigar(seq, reference, aligner.cigartuples)
        ret.append(truvari.msa2vcf(fasta))
    return "".join(ret)
=======
    fasta = {k:v.decode() for k,v in fasta_reader(seq_bytes.decode(), name_entries=False)}
    ref_key = [_ for _ in fasta.keys() if _.startswith("ref_")][0]
    reference = fasta[ref_key]
    # Get the ref sequence
    aligner = WavefrontAligner(scope="score",
                               distance="affine2p",
                               span="end-to-end",
                               heuristic="adaptive")
    for haplotype in fasta:
        if haplotype == ref_key:
            continue
        seq = fasta[haplotype]
        aligner.wavefront_align(reference, seq)
        assert aligner.status == 0
        fasta[haplotype] = expand_cigar(seq, reference, aligner.cigartuples)
    return truvari.msa2vcf(fasta)

def edlib_to_vars(seq_bytes):
    import edlib
    lookup = defaultdict(int)
    lookup.update({"I":1, "D": 2})
    def to_tuple(cig):
        cur_pos = 0
        i_pos = 0
        while i_pos < len(cig):
            if cig[i_pos].isdigit():
                i_pos += 1
            else:
                s = (lookup[cig[i_pos]], int(cig[cur_pos:i_pos]))
                yield s
                i_pos += 1
                cur_pos = i_pos
        
        
    fasta = {k:v.decode() for k,v in fasta_reader(seq_bytes.decode(), name_entries=False)}
    ref_key = [_ for _ in fasta.keys() if _.startswith("ref_")][0]
    reference = fasta[ref_key]
    # Get the ref sequence

    for haplotype in fasta:
        if haplotype == ref_key:
            continue
        seq = fasta[haplotype]
        result = edlib.align(reference, seq, mode = "HW", task = "path")
        fasta[haplotype] = expand_cigar(seq, reference, to_tuple(result["cigar"]))
    return truvari.msa2vcf(fasta)

>>>>>>> a3d4ab14
    
DEFAULT_MAFFT_PARAM="--auto --thread 1"
def mafft_to_vars(seq_bytes, params=DEFAULT_MAFFT_PARAM):
    """
    Run mafft on the provided sequences provided as a bytestr and return msa2vcf lines
    """
    # Dev only method for overwriting test answers - don't use until code is good
    dev_name = None
    if "PHAB_WRITE_MAFFT" in os.environ and os.environ["PHAB_WRITE_MAFFT"] == "1":
        import hashlib # pylint: disable=import-outside-toplevel
        dev_name = hashlib.md5(seq_bytes).hexdigest()

    cmd = f"mafft --quiet {params} -"
    ret = truvari.cmd_exe(cmd, stdin=seq_bytes)
    if ret.ret_code != 0:
        logging.error("Unable to run MAFFT")
        logging.error(ret.stderr)
        return ""

    if dev_name is not None:
        with open("repo_utils/test_files/external/fake_mafft/lookup/fm_" + dev_name + ".msa", 'w') as fout:
            fout.write(ret.stdout)

    fasta = {}
    for name, sequence in fasta_reader(ret.stdout, name_entries=False):
        fasta[name] = sequence.decode()
    return truvari.msa2vcf(fasta)

def harmonize_variants(harm_jobs, mafft_params, base_vcf, samp_names, output_fn, threads, method="mafft"):
    """
    Parallel processing of variants to harmonize. Writes to output
    """
    # output_fn, base_vcf, samp_names, threads, harm_jobs
    align_method = partial(mafft_to_vars, params=mafft_params)
    if method == "wfa":
        align_method = wfa_to_vars
<<<<<<< HEAD
        # reshape jobs so we don't remake the aligner
        harm_jobs = list(harm_jobs)
        n_jobs = []
        for i in range(threads):
            n_jobs.append(harm_jobs[i::threads])
        harm_jobs = n_jobs
=======
    elif method == "edlib":
        align_method = edlib_to_vars
>>>>>>> a3d4ab14
    with open(output_fn[:-len(".gz")], 'w') as fout:
        # Write header
        fout.write('##fileformat=VCFv4.1\n##FORMAT=<ID=GT,Number=1,Type=String,Description="Genotype">\n')
        for ctg in pysam.VariantFile(base_vcf).header.contigs.values():
            fout.write(str(ctg.header_record))
        fout.write("#CHROM\tPOS\tID\tREF\tALT\tQUAL\tFILTER\tINFO\tFORMAT\t")
        fout.write("\t".join(samp_names) + "\n")
        # Write mafft
        with multiprocessing.Pool(threads) as pool:
            for result in pool.imap_unordered(align_method, harm_jobs):
                fout.write(result)
    truvari.compress_index_vcf(output_fn[:-len(".gz")], output_fn)


#pylint: disable=too-many-arguments
# This is just how many arguments it takes
def phab(var_regions, base_vcf, ref_fn, output_fn, bSamples=None, buffer=100,
         mafft_params=DEFAULT_MAFFT_PARAM, comp_vcf=None, cSamples=None,
         prefix_comp=False, threads=1, method="mafft"):
    """
    Harmonize variants with MSA. Runs on a set of regions given files to create
    haplotypes and writes results to a compressed/indexed VCF

    :param `var_regions`: List of tuples of region's (chrom, start, end)
    :type `var_regions`: :class:`list`
    :param `base_vcf`: VCF file name
    :type `base_vcf`: :class:`str`
    :param `ref_fn`: Reference file name
    :type `ref_fn`: :class:`str`
    :param `output_fn`: Output VCF.gz
    :param `bSamples`: Samples from `base_vcf` to create haplotypes
    :type `bSamples`: :class:`list`
    :param `buffer`: Flanking reference bases to added to regions
    :type `buffer`: :class:`int`
    :param `mafft_params`: Parameters for mafft
    :type `mafft_params`: :class:`str`
    :param `comp_vcf`: VCF file name
    :type `comp_vcf`: :class:`str`
    :param `cSamples`: Samples from `comp_vcf` to create haplotypes
    :type `cSamples`: :class:`list`
    :param `prefix_comp`: Ensure unique sample names by prefixing comp samples
    :type `prefix_comp`: :class:`bool`
    :param `threads`: Number of threads to use
    :type `threads`: :class:`int`
    :param `method`: Alignment method to use mafft or wfa
    :type `method`: :class:`str`
    """
    logging.info("Preparing regions")
    region_fn = merged_region_file(var_regions, buffer)

    logging.info("Extracting haplotypes")
    ref_haps_fn = extract_reference(region_fn, ref_fn)
    hap_jobs, samp_names = make_haplotype_jobs(base_vcf, bSamples, comp_vcf, cSamples, prefix_comp)
    harm_jobs = collect_haplotypes(ref_haps_fn, hap_jobs, threads)

    logging.info("Harmonizing variants")
    harmonize_variants(harm_jobs, mafft_params, base_vcf, samp_names, output_fn, threads, method)
#pylint: enable=too-many-arguments

######
# UI #
######
def parse_args(args):
    """
    Pull the command line parameters
    """
    parser = argparse.ArgumentParser(prog="phab", description=__doc__,
                                     formatter_class=argparse.RawDescriptionHelpFormatter)
    parser.add_argument("-r", "--region", type=str, required=True,
                        help="Bed filename or comma-separated list of chrom:start-end regions to process")
    parser.add_argument("-b", "--base", type=str, required=True,
                        help="Baseline vcf to MSA")
    parser.add_argument("-c", "--comp", type=str, default=None,
                        help="Comparison vcf to MSA")
    parser.add_argument("-f", "--reference", type=str, required=True,
                        help="Reference")
    parser.add_argument("--buffer", type=int, default=100,
                        help="Number of reference bases before/after region to add to MSA (%(default)s)")
    parser.add_argument("-o", "--output", type=str, default="phab_out.vcf.gz",
                        help="Output VCF")
    parser.add_argument("--bSamples", type=str, default=None,
                        help="Subset of samples to MSA from base-VCF")
    parser.add_argument("--cSamples", type=str, default=None,
                        help="Subset of samples to MSA from comp-VCF")
    parser.add_argument("-m", "--mafft-params", type=str, default=DEFAULT_MAFFT_PARAM,
                        help="Parameters for mafft, wrap in a single quote (%(default)s)")
    parser.add_argument("--align", type=str, choices=["mafft", "edlib", "wfa"], default="mafft",
                        help="Alignment method accurate (mafft) or fast (wfa) (%(default)s)")
    parser.add_argument("-t", "--threads", type=int, default=1,
                        help="Number of threads (%(default)s)")
    parser.add_argument("--debug", action="store_true",
                        help="Verbose logging")
    args = parser.parse_args(args)
    return args

def check_requirements(align):
    """
    ensure external programs are in PATH
    """
    check_fail = False
    if align == "mafft":
        if not shutil.which("mafft"):
            logging.error("Unable to find mafft in PATH")
            check_fail = True
    elif align == "wfa" and not wfa_available:
        logging.error("pywfa could not be imported")
        check_fail = True
    return check_fail

def check_params(args):
    """
    Ensure files are okay to use
    """
    check_fail = False
    if not args.output.endswith(".vcf.gz"):
        logging.error("Output file must be a '.vcf.gz', got %s", args.output)
        check_fail = True
    if args.comp is not None and not os.path.exists(args.comp):
        logging.error("File %s does not exist", args.comp)
        check_fail = True
    if not os.path.exists(args.base):
        logging.error("File %s does not exist", args.base)
        check_fail = True
    if args.comp is not None and not args.comp.endswith(".gz"):
        logging.error(
            "Comparison vcf %s does not end with .gz. Must be bgzip'd", args.comp)
        check_fail = True
    if args.comp is not None and not os.path.exists(args.comp + '.tbi'):
        logging.error(
            "Comparison vcf index %s.tbi does not exist. Must be indexed", args.comp)
        check_fail = True
    if not args.base.endswith(".gz"):
        logging.error(
            "Base vcf %s does not end with .gz. Must be bgzip'd", args.base)
        check_fail = True
    if not os.path.exists(args.base + '.tbi'):
        logging.error(
            "Base vcf index %s.tbi does not exist. Must be indexed", args.base)
        check_fail = True
    if not os.path.exists(args.reference):
        logging.error("Reference %s does not exist", args.reference)
        check_fail = True

    return check_fail

def phab_main(cmdargs):
    """
    Main
    """
    args = parse_args(cmdargs)
    truvari.setup_logging(args.debug, show_version=True)
    if check_requirements(args.align) or check_params(args):
        logging.error("Couldn't run Truvari. Please fix parameters\n")
        sys.exit(100)

    if args.bSamples is not None:
        args.bSamples = args.bSamples.split(',')

    if args.comp and args.cSamples is not None:
        args.cSamples = args.cSamples.split(',')

    all_regions = parse_regions(args.region)
    phab(all_regions, args.base, args.reference, args.output, args.bSamples, args.buffer,
         args.mafft_params, args.comp, args.cSamples, threads=args.threads, method=args.align)

    logging.info("Finished phab")<|MERGE_RESOLUTION|>--- conflicted
+++ resolved
@@ -181,16 +181,11 @@
     print("".join(seq))
     return "".join(seq), "".join(ref)
 
-<<<<<<< HEAD
-def wfa_to_vars(all_seq_bytes, *args, **kwargs):
-=======
 def wfa_to_vars(seq_bytes):
->>>>>>> a3d4ab14
     """
     Align haplotypes independently with WFA
     Much faster than mafft, but also considerably less accurate
     """
-<<<<<<< HEAD
     ret = []
     #aligner = WavefrontAligner(mismatch=1, gap_opening=2, gap_extension=1, gap_opening2=4, gap_extension2=1, distance="affine2p")
     aligner = WavefrontAligner(distance="affine2p")
@@ -209,56 +204,6 @@
             fasta[haplotype] = expand_cigar(seq, reference, aligner.cigartuples)
         ret.append(truvari.msa2vcf(fasta))
     return "".join(ret)
-=======
-    fasta = {k:v.decode() for k,v in fasta_reader(seq_bytes.decode(), name_entries=False)}
-    ref_key = [_ for _ in fasta.keys() if _.startswith("ref_")][0]
-    reference = fasta[ref_key]
-    # Get the ref sequence
-    aligner = WavefrontAligner(scope="score",
-                               distance="affine2p",
-                               span="end-to-end",
-                               heuristic="adaptive")
-    for haplotype in fasta:
-        if haplotype == ref_key:
-            continue
-        seq = fasta[haplotype]
-        aligner.wavefront_align(reference, seq)
-        assert aligner.status == 0
-        fasta[haplotype] = expand_cigar(seq, reference, aligner.cigartuples)
-    return truvari.msa2vcf(fasta)
-
-def edlib_to_vars(seq_bytes):
-    import edlib
-    lookup = defaultdict(int)
-    lookup.update({"I":1, "D": 2})
-    def to_tuple(cig):
-        cur_pos = 0
-        i_pos = 0
-        while i_pos < len(cig):
-            if cig[i_pos].isdigit():
-                i_pos += 1
-            else:
-                s = (lookup[cig[i_pos]], int(cig[cur_pos:i_pos]))
-                yield s
-                i_pos += 1
-                cur_pos = i_pos
-        
-        
-    fasta = {k:v.decode() for k,v in fasta_reader(seq_bytes.decode(), name_entries=False)}
-    ref_key = [_ for _ in fasta.keys() if _.startswith("ref_")][0]
-    reference = fasta[ref_key]
-    # Get the ref sequence
-
-    for haplotype in fasta:
-        if haplotype == ref_key:
-            continue
-        seq = fasta[haplotype]
-        result = edlib.align(reference, seq, mode = "HW", task = "path")
-        fasta[haplotype] = expand_cigar(seq, reference, to_tuple(result["cigar"]))
-    return truvari.msa2vcf(fasta)
-
->>>>>>> a3d4ab14
-    
 DEFAULT_MAFFT_PARAM="--auto --thread 1"
 def mafft_to_vars(seq_bytes, params=DEFAULT_MAFFT_PARAM):
     """
@@ -294,17 +239,12 @@
     align_method = partial(mafft_to_vars, params=mafft_params)
     if method == "wfa":
         align_method = wfa_to_vars
-<<<<<<< HEAD
         # reshape jobs so we don't remake the aligner
         harm_jobs = list(harm_jobs)
         n_jobs = []
         for i in range(threads):
             n_jobs.append(harm_jobs[i::threads])
         harm_jobs = n_jobs
-=======
-    elif method == "edlib":
-        align_method = edlib_to_vars
->>>>>>> a3d4ab14
     with open(output_fn[:-len(".gz")], 'w') as fout:
         # Write header
         fout.write('##fileformat=VCFv4.1\n##FORMAT=<ID=GT,Number=1,Type=String,Description="Genotype">\n')
@@ -391,7 +331,7 @@
                         help="Subset of samples to MSA from comp-VCF")
     parser.add_argument("-m", "--mafft-params", type=str, default=DEFAULT_MAFFT_PARAM,
                         help="Parameters for mafft, wrap in a single quote (%(default)s)")
-    parser.add_argument("--align", type=str, choices=["mafft", "edlib", "wfa"], default="mafft",
+    parser.add_argument("--align", type=str, choices=["mafft", "wfa"], default="mafft",
                         help="Alignment method accurate (mafft) or fast (wfa) (%(default)s)")
     parser.add_argument("-t", "--threads", type=int, default=1,
                         help="Number of threads (%(default)s)")
